"use strict";

exports.__esModule = true;

var _createClass = (function () { function defineProperties(target, props) { for (var i = 0; i < props.length; i++) { var descriptor = props[i]; descriptor.enumerable = descriptor.enumerable || false; descriptor.configurable = true; if ("value" in descriptor) descriptor.writable = true; Object.defineProperty(target, descriptor.key, descriptor); } } return function (Constructor, protoProps, staticProps) { if (protoProps) defineProperties(Constructor.prototype, protoProps); if (staticProps) defineProperties(Constructor, staticProps); return Constructor; }; })();

function _interopRequireDefault(obj) { return obj && obj.__esModule ? obj : { "default": obj }; }

function _classCallCheck(instance, Constructor) { if (!(instance instanceof Constructor)) { throw new TypeError("Cannot call a class as a function"); } }

var _superagent = require("superagent");

var _superagent2 = _interopRequireDefault(_superagent);

var _ws = require("ws");

var _ws2 = _interopRequireDefault(_ws);

var _ConnectionState = require("./ConnectionState");

var _ConnectionState2 = _interopRequireDefault(_ConnectionState);

var _querystring = require("querystring");

var _querystring2 = _interopRequireDefault(_querystring);

var _Constants = require("../Constants");

var _UtilCache = require("../Util/Cache");

var _UtilCache2 = _interopRequireDefault(_UtilCache);

var _ResolverResolver = require("./Resolver/Resolver");

var _ResolverResolver2 = _interopRequireDefault(_ResolverResolver);

var _StructuresUser = require("../Structures/User");

var _StructuresUser2 = _interopRequireDefault(_StructuresUser);

var _StructuresChannel = require("../Structures/Channel");

var _StructuresChannel2 = _interopRequireDefault(_StructuresChannel);

var _StructuresTextChannel = require("../Structures/TextChannel");

var _StructuresTextChannel2 = _interopRequireDefault(_StructuresTextChannel);

var _StructuresVoiceChannel = require("../Structures/VoiceChannel");

var _StructuresVoiceChannel2 = _interopRequireDefault(_StructuresVoiceChannel);

var _StructuresPMChannel = require("../Structures/PMChannel");

var _StructuresPMChannel2 = _interopRequireDefault(_StructuresPMChannel);

var _StructuresServer = require("../Structures/Server");

var _StructuresServer2 = _interopRequireDefault(_StructuresServer);

var _StructuresMessage = require("../Structures/Message");

var _StructuresMessage2 = _interopRequireDefault(_StructuresMessage);

var _StructuresRole = require("../Structures/Role");

var _StructuresRole2 = _interopRequireDefault(_StructuresRole);

var _StructuresInvite = require("../Structures/Invite");

var _StructuresInvite2 = _interopRequireDefault(_StructuresInvite);

var _VoiceVoiceConnection = require("../Voice/VoiceConnection");

var _VoiceVoiceConnection2 = _interopRequireDefault(_VoiceVoiceConnection);

var _UtilTokenCacher = require("../Util/TokenCacher");

var _UtilTokenCacher2 = _interopRequireDefault(_UtilTokenCacher);

var zlib;
var libVersion = require('../../package.json').version;

function waitFor(condition) {
	var value = arguments.length <= 1 || arguments[1] === undefined ? condition : arguments[1];
	var interval = arguments.length <= 2 || arguments[2] === undefined ? 20 : arguments[2];
	return (function () {
		return new Promise(function (resolve) {
			var int = setInterval(function () {
				var isDone = condition();
				if (isDone) {
					if (condition === value) {
						resolve(isDone);
					} else {
						resolve(value(isDone));
					}
					return clearInterval(int);
				}
			}, interval);
		});
	})();
}

function delay(ms) {
	return new Promise(function (resolve) {
		return setTimeout(resolve, ms);
	});
}

var InternalClient = (function () {
	function InternalClient(discordClient) {
		_classCallCheck(this, InternalClient);

		this.setup(discordClient);
	}

	InternalClient.prototype.apiRequest = function apiRequest(method, url, useAuth, data, file) {
		var _this = this,
		    _arguments = arguments;

		var ret = _superagent2["default"][method](url);
		if (useAuth) {
			ret.set("authorization", this.token);
		}
		if (data) {
			ret.send(data);
		}
		if (file) {
			ret.attach("file", file.file, file.name);
		}
		ret.set('User-Agent', this.userAgentInfo.full);
		return new Promise(function (resolve, reject) {
			ret.end(function (error, data) {
				if (error) {
					if (!_this.client.options.rate_limit_as_error && error.response && error.response.error && error.response.error.status && error.response.error.status === 429) {

						if (data.headers["retry-after"] || data.headers["Retry-After"]) {
							var toWait = data.headers["retry-after"] || data.headers["Retry-After"];
							toWait = parseInt(toWait);
							setTimeout(function () {
								_this.apiRequest.apply(_this, _arguments).then(resolve)["catch"](reject);
							}, toWait);
						} else {
							return reject(error);
						}
					} else {
						return reject(error);
					}
				} else {
					resolve(data.body);
				}
			});
		});
	};

	InternalClient.prototype.setup = function setup(discordClient) {
		discordClient = discordClient || this.client;
		this.client = discordClient;
		this.state = _ConnectionState2["default"].IDLE;
		this.websocket = null;
		this.userAgent = {
			url: 'https://github.com/hydrabolt/discord.js',
			version: require('../../package.json').version
		};

		if (this.client.options.compress) {
			zlib = require("zlib");
		}

		// creates 4 caches with discriminators based on ID
		this.users = new _UtilCache2["default"]();
		this.channels = new _UtilCache2["default"]();
		this.servers = new _UtilCache2["default"]();
		this.private_channels = new _UtilCache2["default"]();

		this.intervals = {
			typing: [],
			kai: null,
			misc: []
		};

		this.voiceConnection = null;
		this.resolver = new _ResolverResolver2["default"](this);
		this.readyTime = null;
		this.messageAwaits = {};

		this.tokenCacher = new _UtilTokenCacher2["default"](this.client);
		this.tokenCacher.init(0);
	};

	InternalClient.prototype.cleanIntervals = function cleanIntervals() {
		for (var _iterator = this.intervals.typing.concat(this.intervals.misc).concat(this.intervals.kai), _isArray = Array.isArray(_iterator), _i = 0, _iterator = _isArray ? _iterator : _iterator[Symbol.iterator]();;) {
			var _ref;

			if (_isArray) {
				if (_i >= _iterator.length) break;
				_ref = _iterator[_i++];
			} else {
				_i = _iterator.next();
				if (_i.done) break;
				_ref = _i.value;
			}

			var interval = _ref;

			if (interval) {
				clearInterval(interval);
			}
		}
	};

	InternalClient.prototype.disconnected = function disconnected() {
		var forced = arguments.length <= 0 || arguments[0] === undefined ? false : arguments[0];

		this.cleanIntervals();

		this.leaveVoiceChannel();

		if (this.client.options.revive && !forced) {
			this.setup();

			// Check whether the email is set (if not, only a token has been used for login)
			if (this.email) {
				this.login(this.email, this.password);
			} else {
				this.loginWithToken(this.token);
			}
		}

		this.client.emit("disconnected");
	};

	//def leaveVoiceChannel

	InternalClient.prototype.leaveVoiceChannel = function leaveVoiceChannel() {
		if (this.voiceConnection) {
			this.voiceConnection.destroy();
			this.voiceConnection = null;
		}
		return Promise.resolve();
	};

	//def awaitResponse

	InternalClient.prototype.awaitResponse = function awaitResponse(msg) {
		var _this2 = this;

		return new Promise(function (resolve, reject) {

			msg = _this2.resolver.resolveMessage(msg);

			if (!msg) {
				reject(new Error("message undefined"));
				return;
			}

			var awaitID = msg.channel.id + msg.author.id;

			if (!_this2.messageAwaits[awaitID]) {
				_this2.messageAwaits[awaitID] = [];
			}

			_this2.messageAwaits[awaitID].push(resolve);
		});
	};

	//def joinVoiceChannel

	InternalClient.prototype.joinVoiceChannel = function joinVoiceChannel(chann) {
		var _this3 = this;

		var channel = this.resolver.resolveVoiceChannel(chann);

		if (!channel) {
			return Promise.reject(new Error("voice channel does not exist"));
		}
		return this.leaveVoiceChannel().then(function () {
			return new Promise(function (resolve, reject) {
				var session,
				    token,
				    server = channel.server,
				    endpoint;

				var check = function check(m) {
					var data = JSON.parse(m);
					if (data.t === "VOICE_STATE_UPDATE") {
						session = data.d.session_id;
					} else if (data.t === "VOICE_SERVER_UPDATE") {
						token = data.d.token;
						endpoint = data.d.endpoint;
						var chan = _this3.voiceConnection = new _VoiceVoiceConnection2["default"](channel, _this3.client, session, token, server, endpoint);

						chan.on("ready", function () {
							return resolve(chan);
						});
						chan.on("error", reject);

						_this3.client.emit("debug", "removed temporary voice websocket listeners");
						_this3.websocket.removeListener("message", check);
					}
				};

				_this3.websocket.on("message", check);
				_this3.sendWS({
					op: 4,
					d: {
						"guild_id": server.id,
						"channel_id": channel.id,
						"self_mute": false,
						"self_deaf": false
					}
				});
			});
		});
	};

	// def createServer

	InternalClient.prototype.createServer = function createServer(name) {
		var _this4 = this;

		var region = arguments.length <= 1 || arguments[1] === undefined ? "london" : arguments[1];

		name = this.resolver.resolveString(name);

		return this.apiRequest('post', _Constants.Endpoints.SERVERS, true, { name: name, region: region }).then(function (res) {
			// valid server, wait until it is cached
			return waitFor(function () {
				return _this4.servers.get("id", res.id);
			});
		});
	};

	//def joinServer

	InternalClient.prototype.joinServer = function joinServer(invite) {
		var _this5 = this;

		invite = this.resolver.resolveInviteID(invite);
		if (!invite) {
			return Promise.reject(new Error("Not a valid invite"));
		}

		return this.apiRequest("post", _Constants.Endpoints.INVITE(invite), true).then(function (res) {
			// valid server, wait until it is received via ws and cached
			return waitFor(function () {
				return _this5.servers.get("id", res.guild.id);
			});
		});
	};

	//def updateServer

	InternalClient.prototype.updateServer = function updateServer(server, name, region) {
		var _this6 = this;

		var server = this.resolver.resolveServer(server);
		if (!server) {
			return Promise.reject(new Error("server did not resolve"));
		}

		return this.apiRequest("patch", _Constants.Endpoints.SERVER(server.id), true, { name: name || server.name, region: region || server.region }).then(function (res) {
			// wait until the name and region are updated
			return waitFor(function () {
				return _this6.servers.get("name", res.name) ? _this6.servers.get("name", res.name).region === res.region ? _this6.servers.get("id", res.id) : false : false;
			});
		});
	};

	//def leaveServer

	InternalClient.prototype.leaveServer = function leaveServer(srv) {
		var _this7 = this;

		var server = this.resolver.resolveServer(srv);
		if (!server) {
			return Promise.reject(new Error("server did not resolve"));
		}

		return this.apiRequest("del", _Constants.Endpoints.SERVER(server.id), true).then(function () {
			// remove channels of server then the server
			for (var _iterator2 = server.channels, _isArray2 = Array.isArray(_iterator2), _i2 = 0, _iterator2 = _isArray2 ? _iterator2 : _iterator2[Symbol.iterator]();;) {
				var _ref2;

				if (_isArray2) {
					if (_i2 >= _iterator2.length) break;
					_ref2 = _iterator2[_i2++];
				} else {
					_i2 = _iterator2.next();
					if (_i2.done) break;
					_ref2 = _i2.value;
				}

				var chan = _ref2;

				_this7.channels.remove(chan);
			}
			// remove server
			_this7.servers.remove(server);
		});
	};

	// def loginWithToken
	// email and password are optional

	InternalClient.prototype.loginWithToken = function loginWithToken(token, email, password) {
		var _this8 = this;

		this.state = _ConnectionState2["default"].LOGGED_IN;
		this.token = token;
		this.email = email;
		this.password = password;

		return this.getGateway().then(function (url) {
			_this8.createWS(url);
			return token;
		});
	};

	// def login

	InternalClient.prototype.login = function login(email, password) {
		var _this9 = this;

		var client = this.client;

		if (!this.tokenCacher.done) {
			return new Promise(function (resolve, reject) {
				setTimeout(function () {
					_this9.login(email, password).then(resolve)["catch"](reject);
				}, 20);
			});
		} else {
			var tk = this.tokenCacher.getToken(email, password);
			if (tk) {
				this.client.emit("debug", "bypassed direct API login, used cached token");
				return loginWithToken(tk, email, password);
			}
		}

		if (this.state !== _ConnectionState2["default"].DISCONNECTED && this.state !== _ConnectionState2["default"].IDLE) {
			return Promise.reject(new Error("already logging in/logged in/ready!"));
		}

		this.state = _ConnectionState2["default"].LOGGING_IN;

		return this.apiRequest("post", _Constants.Endpoints.LOGIN, false, {
			email: email,
			password: password
		}).then(function (res) {
			_this9.client.emit("debug", "direct API login, cached token was unavailable");
			var token = res.token;
			_this9.tokenCacher.setToken(email, password, token);
			loginWithToken(token, email, password);
		}, function (error) {
			_this9.websocket = null;
			throw error;
		})["catch"](function (error) {
			_this9.state = _ConnectionState2["default"].DISCONNECTED;
			client.emit("disconnected");
			throw error;
		});
	};

	// def logout

	InternalClient.prototype.logout = function logout() {
		var _this10 = this;

		if (this.state === _ConnectionState2["default"].DISCONNECTED || this.state === _ConnectionState2["default"].IDLE) {
			return Promise.reject(new Error("Client is not logged in!"));
		}

		return this.apiRequest("post", _Constants.Endpoints.LOGOUT, true).then(function () {
			if (_this10.websocket) {
				_this10.websocket.close();
				_this10.websocket = null;
			}
			_this10.token = null;
			_this10.email = null;
			_this10.password = null;
			_this10.state = _ConnectionState2["default"].DISCONNECTED;
		});
	};

	// def startPM

	InternalClient.prototype.startPM = function startPM(resUser) {
		var _this11 = this;

		var user = this.resolver.resolveUser(resUser);
		if (!user) {
			return Promise.reject(new Error("Unable to resolve resUser to a User"));
		}
		// start the PM
		return this.apiRequest("post", _Constants.Endpoints.USER_CHANNELS(user.id), true, {
			recipient_id: user.id
		}).then(function (res) {
			return _this11.private_channels.add(new _StructuresPMChannel2["default"](res, _this11.client));
		});
	};

	// def getGateway

	InternalClient.prototype.getGateway = function getGateway() {
		return this.apiRequest("get", _Constants.Endpoints.GATEWAY, true).then(function (res) {
			return res.url;
		});
	};

	// def sendMessage

	InternalClient.prototype.sendMessage = function sendMessage(where, _content) {
		var _this12 = this;

		var options = arguments.length <= 2 || arguments[2] === undefined ? {} : arguments[2];

		return this.resolver.resolveChannel(where).then(function (destination) {
			//var destination;
			var content = _this12.resolver.resolveString(_content);

			return _this12.apiRequest("post", _Constants.Endpoints.CHANNEL_MESSAGES(destination.id), true, {
				content: content,
				tts: options.tts
			}).then(function (res) {
				return destination.messages.add(new _StructuresMessage2["default"](res, destination, _this12.client));
			});
		});
	};

	// def deleteMessage

	InternalClient.prototype.deleteMessage = function deleteMessage(_message) {
		var _this13 = this;

		var options = arguments.length <= 1 || arguments[1] === undefined ? {} : arguments[1];

		var message = this.resolver.resolveMessage(_message);
		if (!message) {
			return Promise.reject(new Error("Supplied message did not resolve to a message!"));
		}

		var chain = options.wait ? delay(options.wait) : Promise.resolve();
		return chain.then(function () {
			return _this13.apiRequest("del", _Constants.Endpoints.CHANNEL_MESSAGE(message.channel.id, message.id), true);
		}).then(function () {
			return message.channel.messages.remove(message);
		});
	};

	// def updateMessage

	InternalClient.prototype.updateMessage = function updateMessage(msg, _content) {
		var _this14 = this;

		var options = arguments.length <= 2 || arguments[2] === undefined ? {} : arguments[2];

		var message = this.resolver.resolveMessage(msg);

		if (!message) {
			return Promise.reject(new Error("Supplied message did not resolve to a message!"));
		}

		var content = this.resolver.resolveString(_content);

		return this.apiRequest("patch", _Constants.Endpoints.CHANNEL_MESSAGE(message.channel.id, message.id), true, {
			content: content,
			tts: options.tts
		}).then(function (res) {
			return message.channel.messages.update(message, new _StructuresMessage2["default"](res, message.channel, _this14.client));
		});
	};

	// def sendFile

<<<<<<< HEAD
	InternalClient.prototype.sendFile = function sendFile(where, _file) {
		var _this15 = this;
=======
	InternalClient.prototype.sendFile = function sendFile(where, _file, name) {
		var _this14 = this;
>>>>>>> 3b3f5d83

		if (!name) {
			if (_file instanceof String || typeof _file === "string") {
				name = require("path").basename(attachment);
			} else if (_file.path) {
				// fs.createReadStream()'s have .path that give the path. Not sure about other streams though.
				name = require("path").basename(_file.path);
			} else {
				name = "image.png"; // Just have to go with default filenames.
			}
		}

		return this.resolver.resolveChannel(where).then(function (channel) {
			return _this15.apiRequest("post", _Constants.Endpoints.CHANNEL_MESSAGES(channel.id), true, null, {
				name: name,
				file: _this15.resolver.resolveFile(_file)
			}).then(function (res) {
				return channel.messages.add(new _StructuresMessage2["default"](res, channel, _this15.client));
			});
		});
	};

	// def getChannelLogs

	InternalClient.prototype.getChannelLogs = function getChannelLogs(_channel) {
		var _this16 = this;

		var limit = arguments.length <= 1 || arguments[1] === undefined ? 50 : arguments[1];
		var options = arguments.length <= 2 || arguments[2] === undefined ? {} : arguments[2];

		return this.resolver.resolveChannel(_channel).then(function (channel) {
			var qsObject = { limit: limit };
			if (options.before) {
				var res = _this16.resolver.resolveMessage(options.before);
				if (res) {
					qsObject.before = res.id;
				}
			}
			if (options.after) {
				var res = _this16.resolver.resolveMessage(options.after);
				if (res) {
					qsObject.after = res.id;
				}
			}

			return _this16.apiRequest("get", _Constants.Endpoints.CHANNEL_MESSAGES(channel.id) + "?" + _querystring2["default"].stringify(qsObject), true).then(function (res) {
				return res.map(function (msg) {
					return channel.messages.add(new _StructuresMessage2["default"](msg, channel, _this16.client));
				});
			});
		});
	};

	// def getBans

	InternalClient.prototype.getBans = function getBans(server) {
		var _this17 = this;

		server = this.resolver.resolveServer(server);

		return this.apiRequest("get", _Constants.Endpoints.SERVER_BANS(server.id), true).then(function (res) {
			return res.map(function (ban) {
				return _this17.users.add(new _StructuresUser2["default"](ban.user, _this17.client));
			});
		});
	};

	// def createChannel

	InternalClient.prototype.createChannel = function createChannel(server, name) {
		var _this18 = this;

		var type = arguments.length <= 2 || arguments[2] === undefined ? "text" : arguments[2];

		server = this.resolver.resolveServer(server);

		return this.apiRequest("post", _Constants.Endpoints.SERVER_CHANNELS(server.id), true, {
			name: name,
			type: type
		}).then(function (res) {
			var channel;
			if (res.type === "text") {
				channel = new _StructuresTextChannel2["default"](res, _this18.client, server);
			} else {
				channel = new _StructuresVoiceChannel2["default"](res, _this18.client, server);
			}
			return server.channels.add(_this18.channels.add(channel));
		});
	};

	// def deleteChannel

	InternalClient.prototype.deleteChannel = function deleteChannel(_channel) {
		var _this19 = this;

		return this.resolver.resolveChannel(_channel).then(function (channel) {
			return _this19.apiRequest("del", _Constants.Endpoints.CHANNEL(channel.id), true).then(function () {
				channel.server.channels.remove(channel);
				_this19.channels.remove(channel);
			});
		});
	};

	// def banMember

	InternalClient.prototype.banMember = function banMember(user, server) {
		var length = arguments.length <= 2 || arguments[2] === undefined ? 1 : arguments[2];

		user = this.resolver.resolveUser(user);
		server = this.resolver.resolveServer(server);

		return this.apiRequest("put", _Constants.Endpoints.SERVER_BANS(server.id) + "/" + user.id + "?delete-message-days=" + length, true);
	};

	// def unbanMember

	InternalClient.prototype.unbanMember = function unbanMember(user, server) {

		server = this.resolver.resolveServer(server);
		user = this.resolver.resolveUser(user);

		return this.apiRequest("del", _Constants.Endpoints.SERVER_BANS(server.id) + "/" + user.id, true);
	};

	// def kickMember

	InternalClient.prototype.kickMember = function kickMember(user, server) {
		user = this.resolver.resolveUser(user);
		server = this.resolver.resolveServer(server);

		return this.apiRequest("del", _Constants.Endpoints.SERVER_MEMBERS(server.id) + "/" + user.id, true);
	};

	// def createRole

	InternalClient.prototype.createRole = function createRole(server, data) {
		var _this20 = this;

		server = this.resolver.resolveServer(server);

		return this.apiRequest("post", _Constants.Endpoints.SERVER_ROLES(server.id), true).then(function (res) {
			var role = server.roles.add(new _StructuresRole2["default"](res, server, _this20.client));

			if (data) {
				return _this20.updateRole(role, data);
			}
			return role;
		});
	};

	// def updateRole

	InternalClient.prototype.updateRole = function updateRole(role, data) {
		var _this21 = this;

		var server = this.resolver.resolveServer(role.server);

		var newData = {
			color: data.color || role.color,
			hoist: data.hoist || role.hoist,
			name: data.name || role.name,
			permissions: role.permissions || 0
		};

		if (data.permissions) {
			newData.permissions = 0;
			for (var _iterator3 = data.permissions, _isArray3 = Array.isArray(_iterator3), _i3 = 0, _iterator3 = _isArray3 ? _iterator3 : _iterator3[Symbol.iterator]();;) {
				var _ref3;

				if (_isArray3) {
					if (_i3 >= _iterator3.length) break;
					_ref3 = _iterator3[_i3++];
				} else {
					_i3 = _iterator3.next();
					if (_i3.done) break;
					_ref3 = _i3.value;
				}

				var perm = _ref3;

				if (perm instanceof String || typeof perm === "string") {
					newData.permissions |= _Constants.Permissions[perm] || 0;
				} else {
					newData.permissions |= perm;
				}
			}
		}

		return this.apiRequest("patch", _Constants.Endpoints.SERVER_ROLES(server.id) + "/" + role.id, true, newData).then(function (res) {
			return server.roles.update(role, new _StructuresRole2["default"](res, server, _this21.client));
		});
	};

	// def deleteRole

	InternalClient.prototype.deleteRole = function deleteRole(role) {
		return this.apiRequest("del", _Constants.Endpoints.SERVER_ROLES(role.server.id) + "/" + role.id, true);
	};

	//def addMemberToRole

	InternalClient.prototype.addMemberToRole = function addMemberToRole(member, role) {
		member = this.resolver.resolveUser(member);

		if (!member || !role) {
			return Promise.reject(new Error("member/role not in server"));
		}

		if (!role.server.memberMap[member.id]) {
			return Promise.reject(new Error("member not in server"));
		}

		var roleIDS = role.server.memberMap[member.id].roles.map(function (r) {
			return r.id;
		}).concat(role.id);

		return this.apiRequest("patch", _Constants.Endpoints.SERVER_MEMBERS(role.server.id) + "/" + member.id, true, {
			roles: roleIDS
		});
	};

	//def addMemberToRole

	InternalClient.prototype.addMemberToRoles = function addMemberToRoles(member, roles) {
		member = this.resolver.resolveUser(member);

		if (!member) {
			return Promise.reject(new Error("member not in server"));
		}

		if (!Array.isArray(roles) || roles.length === 0) {
			return Promise.reject(new Error("invalid array of roles"));
		}

		if (roles.some(function (role) {
			return !role.server.memberMap[member.id];
		})) {
			return Promise.reject(new Error("Role does not exist on same server as member"));
		}

		var roleIDS = roles[0].server.memberMap[member.id].roles.map(function (r) {
			return r.id;
		});

		for (var i = 0; i < roles.length; i++) {
			if (! ~roleIDs.indexOf(roles[i].id)) {
				roleIDS.push(roles[i].id);
			};
		};

		return this.apiRequest("patch", _Constants.Endpoints.SERVER_MEMBERS(role.server.id) + "/" + member.id, true, {
			roles: roleIDS
		});
	};

	//def removeMemberFromRole

	InternalClient.prototype.removeMemberFromRole = function removeMemberFromRole(member, role) {
		member = this.resolver.resolveUser(member);

		if (!member || !role) {
			return Promise.reject(new Error("member/role not in server"));
		}

		if (!role.server.memberMap[member.id]) {
			return Promise.reject(new Error("member not in server"));
		}

		var roleIDS = role.server.memberMap[member.id].roles.map(function (r) {
			return r.id;
		});

		for (var item in roleIDS) {
			if (roleIDS[item] === role.id) {
				roleIDS.splice(item, 1);
				break;
			}
		}

		return this.apiRequest("patch", _Constants.Endpoints.SERVER_MEMBERS(role.server.id) + "/" + member.id, true, {
			roles: roleIDS
		});
	};

	//def removeMemberFromRoles

	InternalClient.prototype.removeMemberFromRoles = function removeMemberFromRoles(member, roles) {
		member = this.resolver.resolveUser(member);

		if (!member) {
			return Promise.reject(new Error("member not in server"));
		}

		if (!Array.isArray(roles) || roles.length === 0) {
			return Promise.reject(new Error("invalid array of roles"));
		}

		var roleIDS = roles[0].server.memberMap[member.id].roles.map(function (r) {
			return r.id;
		});

		for (var _iterator4 = roles, _isArray4 = Array.isArray(_iterator4), _i4 = 0, _iterator4 = _isArray4 ? _iterator4 : _iterator4[Symbol.iterator]();;) {
			var _ref4;

			if (_isArray4) {
				if (_i4 >= _iterator4.length) break;
				_ref4 = _iterator4[_i4++];
			} else {
				_i4 = _iterator4.next();
				if (_i4.done) break;
				_ref4 = _i4.value;
			}

			var role = _ref4;

			if (!role.server.memberMap[member.id]) {
				return Promise.reject(new Error("member not in server"));
			}
			for (var item in roleIDS) {
				if (roleIDS[item] === role.id) {
					roleIDS.splice(item, 1);
					break;
				}
			}
		}

		return this.apiRequest("patch", _Constants.Endpoints.SERVER_MEMBERS(role.server.id) + "/" + member.id, true, {
			roles: roleIDS
		});
	};

	// def createInvite

	InternalClient.prototype.createInvite = function createInvite(chanServ, options) {
		var _this22 = this;

		if (chanServ instanceof _StructuresChannel2["default"]) {
			// do something
		} else if (chanServ instanceof _StructuresServer2["default"]) {
				// do something
			} else {
					chanServ = this.resolver.resolveServer(chanServ) || this.resolver.resolveChannel(chanServ);
				}

		if (!chanServ) {
			throw new Error("couldn't resolve where");
		}

		if (!options) {
			options = {
				validate: null
			};
		} else {
			options.max_age = options.maxAge || 0;
			options.max_uses = options.maxUses || 0;
			options.temporary = options.temporary || false;
			options.xkcdpass = options.xkcd || false;
		}

		var epoint;
		if (chanServ instanceof _StructuresChannel2["default"]) {
			epoint = _Constants.Endpoints.CHANNEL_INVITES(chanServ.id);
		} else {
			epoint = _Constants.Endpoints.SERVER_INVITES(chanServ.id);
		}

		return this.apiRequest("post", epoint, true, options).then(function (res) {
			return new _StructuresInvite2["default"](res, _this22.channels.get("id", res.channel.id), _this22.client);
		});
	};

	//def deleteInvite

	InternalClient.prototype.deleteInvite = function deleteInvite(invite) {
		invite = this.resolver.resolveInviteID(invite);
		if (!invite) {
			throw new Error("Not a valid invite");
		}
		return this.apiRequest("del", _Constants.Endpoints.INVITE(invite), true);
	};

	//def getInvite

	InternalClient.prototype.getInvite = function getInvite(invite) {
		var _this23 = this;

		invite = this.resolver.resolveInviteID(invite);
		if (!invite) {
			return Promise.reject(new Error("Not a valid invite"));
		}

		return this.apiRequest("get", _Constants.Endpoints.INVITE(invite), true).then(function (res) {
			if (!_this23.channels.has("id", res.channel.id)) {
				return new _StructuresInvite2["default"](res, null, _this23.client);
			}
			return _this23.apiRequest("post", _Constants.Endpoints.CHANNEL_INVITES(res.channel.id), true, { validate: invite }).then(function (res2) {
				return new _StructuresInvite2["default"](res2, _this23.channels.get("id", res.channel.id), _this23.client);
			});
		});
	};

	//def getInvites

	InternalClient.prototype.getInvites = function getInvites(channel) {
		var _this24 = this;

		if (!(channel instanceof _StructuresChannel2["default"])) {
			var server = this.resolver.resolveServer(channel);
			if (server) {
				return this.apiRequest("get", _Constants.Endpoints.SERVER_INVITES(server.id), true).then(function (res) {
					return res.map(function (data) {
						return new _StructuresInvite2["default"](data, _this24.channels.get("id", data.channel.id), _this24.client);
					});
				});
			}
		}
		return this.resolver.resolveChannel(channel).then(function (channel) {
			return _this24.apiRequest("get", _Constants.Endpoints.CHANNEL_INVITES(channel.id), true).then(function (res) {
				return res.map(function (data) {
					return new _StructuresInvite2["default"](data, _this24.channels.get("id", data.channel.id), _this24.client);
				});
			});
		});
	};

	//def overwritePermissions

	InternalClient.prototype.overwritePermissions = function overwritePermissions(channel, role, updated) {
		var _this25 = this;

		return this.resolver.resolveChannel(channel).then(function (channel) {
			var user;
			if (role instanceof _StructuresUser2["default"]) {
				user = role;
			}

			var data = {};
			data.allow = 0;
			data.deny = 0;

			updated.allow = updated.allow || [];
			updated.deny = updated.deny || [];

			if (role instanceof _StructuresRole2["default"]) {
				data.id = role.id;
				data.type = "role";
			} else if (user) {
				data.id = user.id;
				data.type = "member";
			} else {
				throw new Error("role incorrect");
			}

			for (var perm in updated) {
				if (updated[perm]) {
					if (perm instanceof String || typeof perm === "string") {
						data.allow |= _Constants.Permissions[perm] || 0;
					} else {
						data.allow |= perm;
					}
				} else {
					if (perm instanceof String || typeof perm === "string") {
						data.deny |= _Constants.Permissions[perm] || 0;
					} else {
						data.deny |= perm;
					}
				}
			}

			return _this25.apiRequest("put", _Constants.Endpoints.CHANNEL_PERMISSIONS(channel.id) + "/" + data.id, true, data);
		});
	};

	//def setStatus

	InternalClient.prototype.setStatus = function setStatus(idleStatus, game) {

		if (idleStatus === "online" || idleStatus === "here" || idleStatus === "available") {
			this.idleStatus = null;
		} else if (idleStatus === "idle" || idleStatus === "away") {
			this.idleStatus = Date.now();
		} else {
			this.idleStatus = this.idleStatus || null; //undefined
		}

		this.game = game === null ? null : game || this.game;

		var packet = {
			op: 3,
			d: {
				idle_since: this.idleStatus,
				game: {
					name: this.game
				}
			}
		};

		this.sendWS(packet);

		return Promise.resolve();
	};

	//def sendTyping

	InternalClient.prototype.sendTyping = function sendTyping(channel) {
		var _this26 = this;

		return this.resolver.resolveChannel(channel).then(function (channel) {
			return _this26.apiRequest("post", _Constants.Endpoints.CHANNEL(channel.id) + "/typing", true);
		});
	};

	//def startTyping

	InternalClient.prototype.startTyping = function startTyping(channel) {
		var _this27 = this;

		return this.resolver.resolveChannel(channel).then(function (channel) {

			if (_this27.intervals.typing[channel.id]) {
				// typing interval already exists, leave it alone
				throw new Error("Already typing in that channel");
			}

			_this27.intervals.typing[channel.id] = setInterval(function () {
				return _this27.sendTyping(channel)["catch"](function (error) {
					return _this27.emit("error", error);
				});
			}, 4000);

			return _this27.sendTyping(channel);
		});
	};

	//def stopTyping

	InternalClient.prototype.stopTyping = function stopTyping(channel) {
		var _this28 = this;

		return this.resolver.resolveChannel(channel).then(function (channel) {

			if (!_this28.intervals.typing[channel.id]) {
				// typing interval doesn"t exist
				throw new Error("Not typing in that channel");
			}

			clearInterval(_this28.intervals.typing[channel.id]);
			_this28.intervals.typing[channel.id] = false;
		});
	};

	//def updateDetails

	InternalClient.prototype.updateDetails = function updateDetails(data) {
		if (!email) {
			throw new Error("Can't use updateDetails because only a token has been used for login!");
		}
		return this.apiRequest("patch", _Constants.Endpoints.ME, true, {
			avatar: this.resolver.resolveToBase64(data.avatar) || this.user.avatar,
			email: data.email || this.email,
			new_password: data.newPassword || null,
			password: data.password || this.password,
			username: data.username || this.user.username
		});
	};

	//def setAvatar

	InternalClient.prototype.setAvatar = function setAvatar(avatar) {
		return this.updateDetails({ avatar: avatar });
	};

	//def setUsername

	InternalClient.prototype.setUsername = function setUsername(username) {
		return this.updateDetails({ username: username });
	};

	//def setChannelTopic

	InternalClient.prototype.setChannelTopic = function setChannelTopic(chann) {
		var _this29 = this;

		var topic = arguments.length <= 1 || arguments[1] === undefined ? "" : arguments[1];

		return this.resolver.resolveChannel(chann).then(function (channel) {
			return _this29.apiRequest("patch", _Constants.Endpoints.CHANNEL(channel.id), true, {
				name: channel.name,
				position: channel.position,
				topic: topic
			}).then(function (res) {
				return channel.topic = res.topic;
			});
		});
	};

	//def setChannelName

	InternalClient.prototype.setChannelName = function setChannelName(chann) {
		var _this30 = this;

		var name = arguments.length <= 1 || arguments[1] === undefined ? "discordjs_is_the_best" : arguments[1];

		return this.resolver.resolveChannel(chann).then(function (channel) {
			return _this30.apiRequest("patch", _Constants.Endpoints.CHANNEL(channel.id), true, {
				name: name,
				position: channel.position,
				topic: channel.topic
			}).then(function (res) {
				return channel.name = res.name;
			});
		});
	};

	//def setChannelNameAndTopic

	InternalClient.prototype.setChannelNameAndTopic = function setChannelNameAndTopic(chann) {
		var _this31 = this;

		var name = arguments.length <= 1 || arguments[1] === undefined ? "discordjs_is_the_best" : arguments[1];
		var topic = arguments.length <= 2 || arguments[2] === undefined ? "" : arguments[2];

		return this.resolver.resolveChannel(chann).then(function (channel) {
			return _this31.apiRequest("patch", _Constants.Endpoints.CHANNEL(channel.id), true, {
				name: name,
				position: channel.position,
				topic: topic
			}).then(function (res) {
				channel.name = res.name;
				channel.topic = res.topic;
			});
		});
	};

	//def setTopic

	InternalClient.prototype.setChannelPosition = function setChannelPosition(chann) {
		var _this32 = this;

		var position = arguments.length <= 1 || arguments[1] === undefined ? 0 : arguments[1];

		return this.resolver.resolveChannel(chann).then(function (channel) {
			return _this32.apiRequest("patch", _Constants.Endpoints.CHANNEL(channel.id), true, {
				name: channel.name,
				position: position,
				topic: channel.topic
			}).then(function (res) {
				return channel.position = res.position;
			});
		});
	};

	//def updateChannel

	InternalClient.prototype.updateChannel = function updateChannel(chann, data) {
		return this.setChannelNameAndTopic(chann, data.name, data.topic);
	};

	//def ack

	InternalClient.prototype.ack = function ack(msg) {
		msg = this.resolver.resolveMessage(msg);

		if (!msg) {
			Promise.reject(new Error("Message does not exist"));
		}

		return this.apiRequest("post", _Constants.Endpoints.CHANNEL_MESSAGE(msg.channel.id, msg.id) + "/ack", true);
	};

	InternalClient.prototype.sendWS = function sendWS(object) {
		if (this.websocket) {
			this.websocket.send(JSON.stringify(object));
		}
	};

	InternalClient.prototype.createWS = function createWS(url) {
		var self = this;
		var client = self.client;

		if (this.websocket) {
			return false;
		}

		this.websocket = new _ws2["default"](url);

		this.websocket.onopen = function () {

			self.sendWS({
				op: 2,
				d: {
					token: self.token,
					v: 3,
					compress: self.client.options.compress,
					properties: {
						"$os": "discord.js",
						"$browser": "discord.js",
						"$device": "discord.js",
						"$referrer": "discord.js",
						"$referring_domain": "discord.js"
					}
				}
			});
		};

		this.websocket.onclose = function () {
			self.websocket = null;
			self.state = _ConnectionState2["default"].DISCONNECTED;
			self.disconnected();
		};

		this.websocket.onerror = function (e) {
			client.emit("error", e);
		};

		this.websocket.onmessage = function (e) {
			if (e.data instanceof Buffer) {
				if (!zlib) zlib = require("zlib");
				e.data = zlib.inflateSync(e.data).toString();
			}

			var packet, data;
			try {
				packet = JSON.parse(e.data);
				data = packet.d;
			} catch (e) {
				client.emit("error", e);
				return;
			}

			client.emit("raw", packet);
			switch (packet.t) {

				case _Constants.PacketType.READY:
					var startTime = Date.now();
					self.intervals.kai = setInterval(function () {
						return self.sendWS({ op: 1, d: Date.now() });
					}, data.heartbeat_interval);

					self.user = self.users.add(new _StructuresUser2["default"](data.user, client));
					data.guilds.forEach(function (server) {
						if (!server.unavailable) {
							self.servers.add(new _StructuresServer2["default"](server, client));
						} else {
							client.emit("warn", "server was unavailable, could not create (ready)");
						}
					});
					data.private_channels.forEach(function (pm) {
						self.private_channels.add(new _StructuresPMChannel2["default"](pm, client));
					});
					self.state = _ConnectionState2["default"].READY;

					client.emit("ready");
					client.emit("debug", "ready packet took " + (Date.now() - startTime) + "ms to process");
					client.emit("debug", "ready with " + self.servers.length + " servers, " + self.channels.length + " channels and " + self.users.length + " users cached.");

					self.readyTime = Date.now();
					break;

				case _Constants.PacketType.MESSAGE_CREATE:
					// format: https://discordapi.readthedocs.org/en/latest/reference/channels/messages.html#message-format
					var channel = self.channels.get("id", data.channel_id) || self.private_channels.get("id", data.channel_id);
					if (channel) {
						var msg = channel.messages.add(new _StructuresMessage2["default"](data, channel, client));

						if (self.messageAwaits[channel.id + msg.author.id]) {
							self.messageAwaits[channel.id + msg.author.id].map(function (fn) {
								return fn(msg);
							});
							self.messageAwaits[channel.id + msg.author.id] = null;
							client.emit("message", msg, true); //2nd param is isAwaitedMessage
						} else {
								client.emit("message", msg);
							}
					} else {
						client.emit("warn", "message created but channel is not cached");
					}
					break;
				case _Constants.PacketType.MESSAGE_DELETE:
					// format https://discordapi.readthedocs.org/en/latest/reference/channels/messages.html#message-delete
					var channel = self.channels.get("id", data.channel_id) || self.private_channels.get("id", data.channel_id);
					if (channel) {
						// potentially blank
						var msg = channel.messages.get("id", data.id);
						client.emit("messageDeleted", msg, channel);
						if (msg) {
							channel.messages.remove(msg);
						}
					} else {
						client.emit("warn", "message was deleted but channel is not cached");
					}
					break;
				case _Constants.PacketType.MESSAGE_UPDATE:
					// format https://discordapi.readthedocs.org/en/latest/reference/channels/messages.html#message-format
					var channel = self.channels.get("id", data.channel_id) || self.private_channels.get("id", data.channel_id);
					if (channel) {
						// potentially blank
						var msg = channel.messages.get("id", data.id);

						if (msg) {
							// old message exists
							data.nonce = data.nonce || msg.nonce;
							data.attachments = data.attachments || msg.attachments;
							data.tts = data.tts || msg.tts;
							data.embeds = data.embeds || msg.embeds;
							data.timestamp = data.timestamp || msg.timestamp;
							data.mention_everyone = data.mention_everyone || msg.everyoneMentioned;
							data.content = data.content || msg.content;
							data.mentions = data.mentions || msg.mentions;
							data.author = data.author || msg.author;
							var nmsg = new _StructuresMessage2["default"](data, channel, client);
							client.emit("messageUpdated", nmsg, msg);
							channel.messages.update(msg, nmsg);
						}
					} else {
						client.emit("warn", "message was updated but channel is not cached");
					}
					break;
				case _Constants.PacketType.SERVER_CREATE:
					var server = self.servers.get("id", data.id);
					if (!server) {
						if (!data.unavailable) {
							server = new _StructuresServer2["default"](data, client);
							self.servers.add(server);
							client.emit("serverCreated", server);
						} else {
							client.emit("warn", "server was unavailable, could not create");
						}
					}
					break;
				case _Constants.PacketType.SERVER_DELETE:
					var server = self.servers.get("id", data.id);
					if (server) {
						if (!data.unavailable) {
							for (var _iterator5 = server.channels, _isArray5 = Array.isArray(_iterator5), _i5 = 0, _iterator5 = _isArray5 ? _iterator5 : _iterator5[Symbol.iterator]();;) {
								var _ref5;

								if (_isArray5) {
									if (_i5 >= _iterator5.length) break;
									_ref5 = _iterator5[_i5++];
								} else {
									_i5 = _iterator5.next();
									if (_i5.done) break;
									_ref5 = _i5.value;
								}

								var channel = _ref5;

								self.channels.remove(channel);
							}

							self.servers.remove(server);
							client.emit("serverDeleted", server);
						} else {
							client.emit("warn", "server was unavailable, could not update");
						}
					} else {
						client.emit("warn", "server was deleted but it was not in the cache");
					}
					break;
				case _Constants.PacketType.SERVER_UPDATE:
					var server = self.servers.get("id", data.id);
					if (server) {
						// server exists
						data.members = data.members || [];
						data.channels = data.channels || [];
						var newserver = new _StructuresServer2["default"](data, client);
						newserver.members = server.members;
						newserver.memberMap = server.memberMap;
						newserver.channels = server.channels;
						if (newserver.equalsStrict(server)) {
							// already the same don't do anything
							client.emit("debug", "received server update but server already updated");
						} else {
							self.servers.update(server, newserver);
							client.emit("serverUpdated", server, newserver);
						}
					} else if (!server) {
						client.emit("warn", "server was updated but it was not in the cache");
						self.servers.add(new _StructuresServer2["default"](data, client));
						client.emit("serverCreated", server);
					}
					break;
				case _Constants.PacketType.CHANNEL_CREATE:

					var channel = self.channels.get("id", data.id);

					if (!channel) {

						var server = self.servers.get("id", data.guild_id);
						if (server) {
							var chan = null;
							if (data.type === "text") {
								chan = self.channels.add(new _StructuresTextChannel2["default"](data, client, server));
							} else {
								chan = self.channels.add(new _StructuresVoiceChannel2["default"](data, client, server));
							}
							client.emit("channelCreated", server.channels.add(chan));
						} else if (data.is_private) {
							client.emit("channelCreated", self.private_channels.add(new _StructuresPMChannel2["default"](data, client)));
						} else {
							client.emit("warn", "channel created but server does not exist");
						}
					} else {
						client.emit("warn", "channel created but already in cache");
					}

					break;
				case _Constants.PacketType.CHANNEL_DELETE:
					var channel = self.channels.get("id", data.id);
					if (channel) {

						if (channel.server) // accounts for PMs
							channel.server.channels.remove(channel);

						self.channels.remove(channel);
						client.emit("channelDeleted", channel);
					} else {
						client.emit("warn", "channel deleted but already out of cache?");
					}
					break;
				case _Constants.PacketType.CHANNEL_UPDATE:
					var channel = self.channels.get("id", data.id) || self.private_channels.get("id", data.id);
					if (channel) {

						if (channel instanceof _StructuresPMChannel2["default"]) {
							//PM CHANNEL
							client.emit("channelUpdated", channel, self.private_channels.update(channel, new _StructuresPMChannel2["default"](data, client)));
						} else {
							if (channel.server) {
								if (channel.type === "text") {
									//TEXT CHANNEL
									var chan = new _StructuresTextChannel2["default"](data, client, channel.server);
									chan.messages = channel.messages;
									channel.server.channels.update(channel, chan);
									self.channels.update(channel, chan);
									client.emit("channelUpdated", channel, chan);
								} else {
									//VOICE CHANNEL
									var chan = new _StructuresVoiceChannel2["default"](data, client, channel.server);
									channel.server.channels.update(channel, chan);
									self.channels.update(channel, chan);
									client.emit("channelUpdated", channel, chan);
								}
							} else {
								client.emit("warn", "channel updated but server non-existant");
							}
						}
					} else {
						client.emit("warn", "channel updated but not in cache");
					}
					break;
				case _Constants.PacketType.SERVER_ROLE_CREATE:
					var server = self.servers.get("id", data.guild_id);
					if (server) {
						client.emit("serverRoleCreated", server.roles.add(new _StructuresRole2["default"](data.role, server, client)), server);
					} else {
						client.emit("warn", "server role made but server not in cache");
					}
					break;
				case _Constants.PacketType.SERVER_ROLE_DELETE:
					var server = self.servers.get("id", data.guild_id);
					if (server) {
						var role = server.roles.get("id", data.role_id);
						if (role) {
							server.roles.remove(role);
							client.emit("serverRoleDeleted", role);
						} else {
							client.emit("warn", "server role deleted but role not in cache");
						}
					} else {
						client.emit("warn", "server role deleted but server not in cache");
					}
					break;
				case _Constants.PacketType.SERVER_ROLE_UPDATE:
					var server = self.servers.get("id", data.guild_id);
					if (server) {
						var role = server.roles.get("id", data.role.id);
						if (role) {
							var newRole = new _StructuresRole2["default"](data.role, server, client);
							server.roles.update(role, newRole);
							client.emit("serverRoleUpdated", role, newRole);
						} else {
							client.emit("warn", "server role updated but role not in cache");
						}
					} else {
						client.emit("warn", "server role updated but server not in cache");
					}
					break;
				case _Constants.PacketType.SERVER_MEMBER_ADD:
					var server = self.servers.get("id", data.guild_id);
					if (server) {

						server.memberMap[data.user.id] = {
							roles: data.roles.map(function (pid) {
								return server.roles.get("id", pid);
							}),
							mute: false,
							deaf: false,
							joinedAt: Date.parse(data.joined_at)
						};

						client.emit("serverNewMember", server, server.members.add(self.users.add(new _StructuresUser2["default"](data.user, client))));
					} else {
						client.emit("warn", "server member added but server doesn't exist in cache");
					}
					break;
				case _Constants.PacketType.SERVER_MEMBER_REMOVE:
					var server = self.servers.get("id", data.guild_id);
					if (server) {
						var user = self.users.get("id", data.user.id);
						if (user) {
							server.memberMap[data.user.id] = null;
							server.members.remove(user);
							client.emit("serverMemberRemoved", server, user);
						} else {
							client.emit("warn", "server member removed but user doesn't exist in cache");
						}
					} else {
						client.emit("warn", "server member removed but server doesn't exist in cache");
					}
					break;
				case _Constants.PacketType.SERVER_MEMBER_UPDATE:
					var server = self.servers.get("id", data.guild_id);
					if (server) {
						var user = self.users.get("id", data.user.id);
						if (user) {
							server.memberMap[data.user.id].roles = data.roles.map(function (pid) {
								return server.roles.get("id", pid);
							});
							server.memberMap[data.user.id].mute = data.mute;
							server.memberMap[data.user.id].deaf = data.deaf;
							client.emit("serverMemberUpdated", server, user);
						} else {
							client.emit("warn", "server member removed but user doesn't exist in cache");
						}
					} else {
						client.emit("warn", "server member updated but server doesn't exist in cache");
					}
					break;
				case _Constants.PacketType.PRESENCE_UPDATE:

					var user = self.users.get("id", data.user.id);

					if (user) {
						data.user.username = data.user.username || user.username;
						data.user.id = data.user.id || user.id;
						data.user.avatar = data.user.avatar || user.avatar;
						data.user.discriminator = data.user.discriminator || user.discriminator;
						data.user.status = data.status || user.status;
						data.user.game = data.game || user.game;

						var presenceUser = new _StructuresUser2["default"](data.user, client);

						if (!presenceUser.equalsStrict(user)) {
							client.emit("presence", user, presenceUser);
							self.users.update(user, presenceUser);
						}
					} else {
						client.emit("warn", "presence update but user not in cache");
					}

					break;
				case _Constants.PacketType.TYPING:

					var user = self.users.get("id", data.user_id);
					var channel = self.channels.get("id", data.channel_id) || self.private_channels.get("id", data.channel_id);

					if (user && channel) {
						if (user.typing.since) {
							user.typing.since = Date.now();
							user.typing.channel = channel;
						} else {
							user.typing.since = Date.now();
							user.typing.channel = channel;
							client.emit("userTypingStarted", user, channel);
						}
						setTimeout(function () {
							if (Date.now() - user.typing.since > 5500) {
								// they haven't typed since
								user.typing.since = null;
								user.typing.channel = null;
								client.emit("userTypingStopped", user, channel);
							}
						}, 6000);
					} else {
						client.emit("warn", "user typing but user or channel not existant in cache");
					}
					break;
				case _Constants.PacketType.SERVER_BAN_ADD:
					var user = self.users.get("id", data.user.id);
					var server = self.servers.get("id", data.guild_id);

					if (user && server) {
						client.emit("userBanned", user, server);
					} else {
						client.emit("warn", "user banned but user/server not in cache.");
					}
					break;
				case _Constants.PacketType.SERVER_BAN_REMOVE:
					var user = self.users.get("id", data.user.id);
					var server = self.servers.get("id", data.guild_id);

					if (user && server) {
						client.emit("userUnbanned", user, server);
					} else {
						client.emit("warn", "user unbanned but user/server not in cache.");
					}
					break;
				case _Constants.PacketType.VOICE_STATE_UPDATE:

					var user = self.users.get("id", data.user_id);
					var server = self.servers.get("id", data.guild_id);

					if (user && server) {

						if (data.channel_id) {
							// speaking
							var channel = self.channels.get("id", data.channel_id);
							if (channel) {
								if (server.eventStartSpeaking(user, channel)) client.emit("voiceJoin", user, channel);else client.emit("warn", "voice state error occurred in adding");
							} else {
								client.emit("warn", "voice state channel not in cache");
							}
						} else {
							// not speaking
							client.emit("voiceLeave", user, server.eventStopSpeaking(user));
						}
					} else {
						client.emit("warn", "voice state update but user or server not in cache");
					}

					break;
				default:
					client.emit("unknown", packet);
					break;
			}
		};
	};

	_createClass(InternalClient, [{
		key: "uptime",
		get: function get() {
			return this.readyTime ? Date.now() - this.readyTime : null;
		}
	}, {
		key: "userAgent",
		set: function set(info) {
			info.full = "DiscordBot (" + info.url + ", " + info.version + ")";
			this.userAgentInfo = info;
		},
		get: function get() {
			return this.userAgentInfo;
		}
	}]);

	return InternalClient;
})();

exports["default"] = InternalClient;
module.exports = exports["default"];<|MERGE_RESOLUTION|>--- conflicted
+++ resolved
@@ -573,13 +573,8 @@
 
 	// def sendFile
 
-<<<<<<< HEAD
-	InternalClient.prototype.sendFile = function sendFile(where, _file) {
+	InternalClient.prototype.sendFile = function sendFile(where, _file, name) {
 		var _this15 = this;
-=======
-	InternalClient.prototype.sendFile = function sendFile(where, _file, name) {
-		var _this14 = this;
->>>>>>> 3b3f5d83
 
 		if (!name) {
 			if (_file instanceof String || typeof _file === "string") {
