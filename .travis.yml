--- conflicted
+++ resolved
@@ -1,24 +1,7 @@
-<<<<<<< HEAD
-language: node_js
-node_js:
-  - stable
-cache:
-  directories:
-    - node_modules
-branches:
-  only:
-    - master
-    - indev
-    - indev-rewrite
-before_install: npm install -g grunt-cli eslint
-install: npm install
-before_script: grunt --dev
-=======
-language: node_js
-node_js:
-  - "6"
-cache:
-  directories:
-    - node_modules
-install: npm install
->>>>>>> 28c9f94e
+language: node_js
+node_js:
+  - "6"
+cache:
+  directories:
+    - node_modules
+install: npm install