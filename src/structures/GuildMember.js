'use strict';

const Base = require('./Base');
const { Presence } = require('./Presence');
const Role = require('./Role');
const VoiceState = require('./VoiceState');
const TextBasedChannel = require('./interfaces/TextBasedChannel');
const { Error } = require('../errors');
const GuildMemberRoleManager = require('../managers/GuildMemberRoleManager');
const Permissions = require('../util/Permissions');
<<<<<<< HEAD
const Collection = require('../util/Collection');
const { Presence } = require('./Presence');
const util = require('util');
=======
>>>>>>> d7c5baf7

/**
 * Represents a member of a guild on Discord.
 * @implements {TextBasedChannel}
 * @extends {Base}
 */
class GuildMember extends Base {
  /**
   * @param {Client} client The instantiating client
   * @param {Object} data The data for the guild member
   * @param {Guild} guild The guild the member is part of
   */
  constructor(client, data, guild) {
    super(client);

    /**
     * The guild that this member is part of
     * @type {Guild}
     */
    this.guild = guild;

    /**
<<<<<<< HEAD
     * The user that this member instance Represents
=======
     * The user that this guild member instance represents
>>>>>>> d7c5baf7
     * @type {User}
     * @name GuildMember#user
     */
    if (data.user) this.user = client.users.add(data.user, true);

    /**
<<<<<<< HEAD
     * The timestamp this member joined the guild at
     * @type {number}
     */
    this.joinedTimestamp = null;

    /**
     * The timestamp of when the member used their Nitro boost on the guild, if it was used
     * @type {?number}
     */
    this.premiumSinceTimestamp = null;

    this._roles = [];
    if (data) this.setup(data);
=======
     * The timestamp the member joined the guild at
     * @type {?number}
     */
    this.joinedTimestamp = null;
>>>>>>> d7c5baf7

    /**
     * The ID of the last message sent by this member in their guild, if one was sent
     * @type {?Snowflake}
     */
    this.lastMessageID = null;

    /**
<<<<<<< HEAD
     * The Message object of the last message sent by this member in their guild, if one was sent
     * @type {?Message}
     */
    this.lastMessage = null;

    /**
     * Whether the member has been removed from the guild
     * @type {boolean}
     */
    this.deleted = false;
  }

  setup(data) {
    /**
     * Whether this member is deafened server-wide
     * @type {boolean}
     */
    this.serverDeaf = data.deaf;

    /**
     * Whether this member is muted server-wide
     * @type {boolean}
     */
    this.serverMute = data.mute;

    /**
     * Whether this member is self-muted
     * @type {boolean}
     */
    this.selfMute = data.self_mute;

    /**
     * Whether this member is self-deafened
     * @type {boolean}
     */
    this.selfDeaf = data.self_deaf;

    /**
     * Whether this member is streaming using "Go Live"
     * @type {boolean}
     */
    this.selfStream = data.self_stream || false;

    /**
     * The voice session ID of this member, if any
=======
     * The ID of the channel for the last message sent by the member in their guild, if one was sent
>>>>>>> d7c5baf7
     * @type {?Snowflake}
     */
    this.lastMessageChannelID = null;

    /**
     * The timestamp of when the member used their Nitro boost on the guild, if it was used
     * @type {?number}
     */
    this.premiumSinceTimestamp = null;

    /**
<<<<<<< HEAD
     * Whether this member is speaking and the client is in the same channel
=======
     * Whether the member has been removed from the guild
>>>>>>> d7c5baf7
     * @type {boolean}
     */
    this.deleted = false;

    this._roles = [];
    if (data) this._patch(data);
  }

  _patch(data) {
    /**
     * The nickname of this member, if they have one
     * @type {?string}
     * @name GuildMember#nickname
     */
    if (typeof data.nick !== 'undefined') this.nickname = data.nick;

    if (data.joined_at) this.joinedTimestamp = new Date(data.joined_at).getTime();
    if (data.premium_since) this.premiumSinceTimestamp = new Date(data.premium_since).getTime();

    if (data.user) this.user = this.guild.client.users.add(data.user);
    if (data.roles) this._roles = data.roles;
  }

<<<<<<< HEAD
  /**
   * The time this member joined the guild
   * @type {?Date}
   * @readonly
   */
  get joinedAt() {
    return this.joinedTimestamp ? new Date(this.joinedTimestamp) : null;
  }

  /**
   * The time of when the member used their Nitro boost on the guild, if it was used
   * @type {?Date}
   * @readonly
   */
  get premiumSince() {
    return this.premiumSinceTimestamp ? new Date(this.premiumSinceTimestamp) : null;
  }

  /**
   * The presence of this member
   * @type {Presence}
   * @readonly
   */
  get presence() {
    return this.frozenPresence || this.guild.presences.get(this.id) || new Presence(undefined, this.client);
  }

  /**
   * A list of roles that are applied to this member, mapped by the role ID
   * @type {Collection<Snowflake, Role>}
=======
  _clone() {
    const clone = super._clone();
    clone._roles = this._roles.slice();
    return clone;
  }

  /**
   * Whether this GuildMember is a partial
   * @type {boolean}
   * @readonly
   */
  get partial() {
    return !this.joinedTimestamp;
  }

  /**
   * A manager for the roles belonging to this member
   * @type {GuildMemberRoleManager}
>>>>>>> d7c5baf7
   * @readonly
   */
  get roles() {
    return new GuildMemberRoleManager(this);
  }

  /**
<<<<<<< HEAD
   * The role of this member with the highest position
   * @type {Role}
=======
   * The Message object of the last message sent by the member in their guild, if one was sent
   * @type {?Message}
>>>>>>> d7c5baf7
   * @readonly
   */
  get lastMessage() {
    const channel = this.guild.channels.cache.get(this.lastMessageChannelID);
    return (channel && channel.messages.cache.get(this.lastMessageID)) || null;
  }

  /**
<<<<<<< HEAD
   * The role of this member used to set their color
   * @type {?Role}
=======
   * The voice state of this member
   * @type {VoiceState}
>>>>>>> d7c5baf7
   * @readonly
   */
  get voice() {
    return this.guild.voiceStates.cache.get(this.id) || new VoiceState(this.guild, { user_id: this.id });
  }

  /**
<<<<<<< HEAD
   * The displayed color of this member in base 10
   * @type {number}
   * @readonly
   */
  get displayColor() {
    const role = this.colorRole;
    return (role && role.color) || 0;
  }

  /**
   * The displayed color of this member in hexadecimal
   * @type {string}
   * @readonly
   */
  get displayHexColor() {
    const role = this.colorRole;
    return (role && role.hexColor) || '#000000';
  }

  /**
   * The role of this member used to hoist them in a separate category in the users list
   * @type {?Role}
=======
   * The time this member joined the guild
   * @type {?Date}
   * @readonly
   */
  get joinedAt() {
    return this.joinedTimestamp ? new Date(this.joinedTimestamp) : null;
  }

  /**
   * The time of when the member used their Nitro boost on the guild, if it was used
   * @type {?Date}
>>>>>>> d7c5baf7
   * @readonly
   */
  get premiumSince() {
    return this.premiumSinceTimestamp ? new Date(this.premiumSinceTimestamp) : null;
  }

  /**
   * The presence of this guild member
   * @type {Presence}
   * @readonly
   */
  get presence() {
    return (
      this.guild.presences.cache.get(this.id) ||
      new Presence(this.client, {
        user: {
          id: this.id,
        },
        guild: this.guild,
      })
    );
  }

  /**
   * The displayed color of this member in base 10
   * @type {number}
   * @readonly
   */
  get displayColor() {
    const role = this.roles.color;
    return (role && role.color) || 0;
  }

  /**
   * The displayed color of this member in hexadecimal
   * @type {string}
   * @readonly
   */
  get displayHexColor() {
    const role = this.roles.color;
    return (role && role.hexColor) || '#000000';
  }

  /**
   * The ID of this member
   * @type {Snowflake}
   * @readonly
   */
  get id() {
    return this.user.id;
  }

  /**
   * The nickname of this member, or their username if they don't have one
   * @type {string}
   * @readonly
   */
  get displayName() {
    return this.nickname || this.user.username;
  }

  /**
   * The overall set of permissions for this member, taking only roles into account
<<<<<<< HEAD
   * @type {Permissions}
=======
   * @type {Readonly<Permissions>}
>>>>>>> d7c5baf7
   * @readonly
   */
  get permissions() {
    if (this.user.id === this.guild.ownerID) return new Permissions(Permissions.ALL).freeze();
    return new Permissions(this.roles.cache.map(role => role.permissions)).freeze();
  }

  /**
<<<<<<< HEAD
   * Whether this member is manageable in terms of role hierarchy by the client user
=======
   * Whether the client user is above this user in the hierarchy, according to role position and guild ownership.
   * This is a prerequisite for many moderative actions.
>>>>>>> d7c5baf7
   * @type {boolean}
   * @readonly
   */
  get manageable() {
    if (this.user.id === this.guild.ownerID) return false;
    if (this.user.id === this.client.user.id) return false;
    if (this.client.user.id === this.guild.ownerID) return true;
<<<<<<< HEAD
    return this.guild.me.highestRole.comparePositionTo(this.highestRole) > 0;
  }

  /**
   * Whether this member is kickable by the client user
   * @type {boolean}
   * @readonly
   */
  get kickable() {
    return this.manageable && this.guild.me.permissions.has(Permissions.FLAGS.KICK_MEMBERS);
  }

  /**
=======
    if (!this.guild.me) throw new Error('GUILD_UNCACHED_ME');
    return this.guild.me.roles.highest.comparePositionTo(this.roles.highest) > 0;
  }

  /**
   * Whether this member is kickable by the client user
   * @type {boolean}
   * @readonly
   */
  get kickable() {
    return this.manageable && this.guild.me.permissions.has(Permissions.FLAGS.KICK_MEMBERS);
  }

  /**
>>>>>>> d7c5baf7
   * Whether this member is bannable by the client user
   * @type {boolean}
   * @readonly
   */
  get bannable() {
    return this.manageable && this.guild.me.permissions.has(Permissions.FLAGS.BAN_MEMBERS);
  }

  /**
   * Returns `channel.permissionsFor(guildMember)`. Returns permissions for this member in a guild channel,
   * taking into account roles and permission overwrites.
   * @param {ChannelResolvable} channel The guild channel to use as context
   * @returns {Readonly<Permissions>}
   */
  permissionsIn(channel) {
    channel = this.guild.channels.resolve(channel);
    if (!channel) throw new Error('GUILD_CHANNEL_RESOLVE');
    return channel.memberPermissions(this);
  }

  /**
   * Checks if any of this member's roles have a permission.
   * @param {PermissionResolvable} permission Permission(s) to check for
<<<<<<< HEAD
   * @param {boolean} [explicit=false] Whether to require the role to explicitly have the exact permission
   * **(deprecated)**
   * @param {boolean} [checkAdmin] Whether to allow the administrator permission to override
   * (takes priority over `explicit`)
   * @param {boolean} [checkOwner] Whether to allow being the guild's owner to override
   * (takes priority over `explicit`)
=======
   * @param {Object} [options] Options
   * @param {boolean} [options.checkAdmin=true] Whether to allow the administrator permission to override
   * @param {boolean} [options.checkOwner=true] Whether to allow being the guild's owner to override
>>>>>>> d7c5baf7
   * @returns {boolean}
   */
  hasPermission(permission, { checkAdmin = true, checkOwner = true } = {}) {
    if (checkOwner && this.user.id === this.guild.ownerID) return true;
<<<<<<< HEAD
    return this.roles.some(r => r.hasPermission(permission, undefined, checkAdmin));
  }

  /**
   * Checks whether the roles of this member allows them to perform specific actions.
   * @param {PermissionResolvable} permissions The permissions to check for
   * @param {boolean} [explicit=false] Whether to require the member to explicitly have the exact permissions
   * @returns {boolean}
   * @deprecated
   */
  hasPermissions(permissions, explicit = false) {
    if (!explicit && this.user.id === this.guild.ownerID) return true;
    return this.hasPermission(permissions, explicit);
  }

  /**
   * Checks whether the roles of this member allows them to perform specific actions, and lists any missing permissions.
   * @param {PermissionResolvable} permissions The permissions to check for
   * @param {boolean} [explicit=false] Whether to require the member to explicitly have the exact permissions
   * @returns {PermissionResolvable}
   */
  missingPermissions(permissions, explicit = false) {
    if (!(permissions instanceof Array)) permissions = [permissions];
    return this.permissions.missing(permissions, explicit);
=======
    return this.roles.cache.some(r => r.permissions.has(permission, checkAdmin));
>>>>>>> d7c5baf7
  }

  /**
   * The data for editing this member.
   * @typedef {Object} GuildMemberEditData
   * @property {string} [nick] The nickname to set for the member
   * @property {Collection<Snowflake, Role>|RoleResolvable[]} [roles] The roles or role IDs to apply
   * @property {boolean} [mute] Whether or not the member should be muted
   * @property {boolean} [deaf] Whether or not the member should be deafened
   * @property {ChannelResolvable|null} [channel] Channel to move member to (if they are connected to voice), or `null`
   * if you want to kick them from voice
   */

  /**
   * Edits this member.
   * @param {GuildMemberEditData} data The data to edit the member with
   * @param {string} [reason] Reason for editing this user
   * @returns {Promise<GuildMember>}
   * @example
   * // Set a member's nickname and clear their roles
   * message.member.edit({
   *   nick: 'Cool Name',
   *   roles: []
   * })
   *   .then(console.log)
   *   .catch(console.error);
   */
<<<<<<< HEAD
  edit(data, reason) {
    return this.client.rest.methods.updateGuildMember(this, data, reason);
  }

  /**
   * Mute/unmute this member.
   * @param {boolean} mute Whether or not the member should be muted
   * @param {string} [reason] Reason for muting or unmuting
   * @returns {Promise<GuildMember>}
   * @example
   * // Mute a member with a reason
   * message.member.setMute(true, 'It needed to be done')
   *   .then(() => console.log(`Muted ${message.member.displayName}`)))
   *   .catch(console.error);
   */
  setMute(mute, reason) {
    return this.edit({ mute }, reason);
  }

  /**
   * Deafen/undeafen this member.
   * @param {boolean} deaf Whether or not the member should be deafened
   * @param {string} [reason] Reason for deafening or undeafening
   * @returns {Promise<GuildMember>}
   * @example
   * // Deafen a member
   * message.member.setDeaf(true)
   *   .then(() => console.log(`Deafened ${message.member.displayName}`))
   *   .catch(console.error);
   */
  setDeaf(deaf, reason) {
    return this.edit({ deaf }, reason);
  }

  /**
   * Moves this member to the given channel.
   * @param {ChannelResolvable|null} channel Channel to move the member to, or `null` if you want to kick them from
   * voice
   * @returns {Promise<GuildMember>}
   * @example
   * // Moves a member to a voice channel
   * member.setVoiceChannel('174674066072928256')
   *   .then(() => console.log(`Moved ${member.displayName}`))
   *   .catch(console.error);
   */
  setVoiceChannel(channel) {
    return this.edit({ channel });
  }

  /**
   * Sets the roles applied to this member.
   * @param {Collection<Snowflake, Role>|RoleResolvable[]} roles The roles or role IDs to apply
   * @param {string} [reason] Reason for applying the roles
   * @returns {Promise<GuildMember>}
   * @example
   * // Set the member's roles to a single role
   * guildMember.setRoles(['391156570408615936'])
   *   .then(console.log)
   *   .catch(console.error);
   * @example
   * // Remove all of the member's roles
   * guildMember.setRoles([])
   *   .then(member => console.log(`${member.displayName} now has ${member.roles.size} roles`))
   *   .catch(console.error);
   */
  setRoles(roles, reason) {
    return this.edit({ roles }, reason);
  }

  /**
   * Adds a single role to this member.
   * @param {RoleResolvable} role The role or ID of the role to add
   * @param {string} [reason] Reason for adding the role
   * @returns {Promise<GuildMember>}
   * @example
   * // Give a role to a member
   * message.member.addRole('193654001089118208')
   *   .then(console.log)
   *   .catch(console.error);
   */
  addRole(role, reason) {
    if (!(role instanceof Role)) role = this.guild.roles.get(role);
    if (!role) return Promise.reject(new TypeError('Supplied parameter was neither a Role nor a Snowflake.'));
    return this.client.rest.methods.addMemberRole(this, role, reason);
  }

  /**
   * Adds multiple roles to this member.
   * @param {Collection<Snowflake, Role>|RoleResolvable[]} roles The roles or role IDs to add
   * @param {string} [reason] Reason for adding the roles
   * @returns {Promise<GuildMember>}
   * @example
   * // Gives a member a few roles
   * message.member.addRoles(['193654001089118208', '369308579892690945'])
   *   .then(console.log)
   *   .catch(console.error);
   */
  addRoles(roles, reason) {
    let allRoles;
    if (roles instanceof Collection) {
      allRoles = this._roles.slice();
      for (const role of roles.values()) allRoles.push(role.id);
    } else {
      allRoles = this._roles.concat(roles);
    }
    return this.edit({ roles: allRoles }, reason);
  }

  /**
   * Removes a single role from this member.
   * @param {RoleResolvable} role The role or ID of the role to remove
   * @param {string} [reason] Reason for removing the role
   * @returns {Promise<GuildMember>}
   * @example
   * // Remove a role from a member
   * message.member.removeRole('193654001089118208')
   *   .then(console.log)
   *   .catch(console.error);
   */
  removeRole(role, reason) {
    if (!(role instanceof Role)) role = this.guild.roles.get(role);
    if (!role) return Promise.reject(new TypeError('Supplied parameter was neither a Role nor a Snowflake.'));
    return this.client.rest.methods.removeMemberRole(this, role, reason);
  }

  /**
   * Removes multiple roles from this member.
   * @param {Collection<Snowflake, Role>|RoleResolvable[]} roles The roles or role IDs to remove
   * @param {string} [reason] Reason for removing the roles
   * @returns {Promise<GuildMember>}
   * @example
   * // Removes a few roles from the member
   * message.member.removeRoles(['193654001089118208', '369308579892690945'])
   *   .then(console.log)
   *   .catch(console.error);
   */
  removeRoles(roles, reason) {
    const allRoles = this._roles.slice();
    if (roles instanceof Collection) {
      for (const role of roles.values()) {
        const index = allRoles.indexOf(role.id);
        if (index >= 0) allRoles.splice(index, 1);
=======
  async edit(data, reason) {
    if (data.channel) {
      data.channel = this.guild.channels.resolve(data.channel);
      if (!data.channel || data.channel.type !== 'voice') {
        throw new Error('GUILD_VOICE_CHANNEL_RESOLVE');
>>>>>>> d7c5baf7
      }
      data.channel_id = data.channel.id;
      data.channel = undefined;
    } else if (data.channel === null) {
      data.channel_id = null;
      data.channel = undefined;
    }
    if (data.roles) data.roles = data.roles.map(role => (role instanceof Role ? role.id : role));
    let endpoint = this.client.api.guilds(this.guild.id);
    if (this.user.id === this.client.user.id) {
      const keys = Object.keys(data);
      if (keys.length === 1 && keys[0] === 'nick') endpoint = endpoint.members('@me').nick;
      else endpoint = endpoint.members(this.id);
    } else {
      endpoint = endpoint.members(this.id);
    }
<<<<<<< HEAD
    return this.edit({ roles: allRoles }, reason);
  }

  /**
   * Set the nickname for this member.
=======
    await endpoint.patch({ data, reason });

    const clone = this._clone();
    data.user = this.user;
    clone._patch(data);
    return clone;
  }

  /**
   * Sets the nickname for this member.
>>>>>>> d7c5baf7
   * @param {string} nick The nickname for the guild member
   * @param {string} [reason] Reason for setting the nickname
   * @returns {Promise<GuildMember>}
   * @example
   * // Update the member's nickname
   * message.member.setNickname('Cool Name')
   *   .then(console.log)
   *   .catch(console.error);
   */
  setNickname(nick, reason) {
    return this.edit({ nick }, reason);
  }

  /**
   * Creates a DM channel between the client and this member.
   * @returns {Promise<DMChannel>}
   */
  createDM() {
    return this.user.createDM();
  }

  /**
   * Deletes any DMs with this member.
   * @returns {Promise<DMChannel>}
   */
  deleteDM() {
    return this.user.deleteDM();
  }

  /**
   * Kicks this member from the guild.
   * @param {string} [reason] Reason for kicking user
   * @returns {Promise<GuildMember>}
   * @example
   * // Kick a member
   * member.kick()
   *   .then(() => console.log(`Kicked ${member.displayName}`))
   *   .catch(console.error);
   */
  kick(reason) {
    return this.client.api
      .guilds(this.guild.id)
      .members(this.user.id)
      .delete({ reason })
      .then(() => this);
  }

  /**
<<<<<<< HEAD
   * Ban this member.
   * @param {Object|number|string} [options] Ban options. If a number, the number of days to delete messages for, if a
   * string, the ban reason. Supplying an object allows you to do both.
=======
   * Bans this guild member.
   * @param {Object} [options] Options for the ban
>>>>>>> d7c5baf7
   * @param {number} [options.days=0] Number of days of messages to delete
   * @param {string} [options.reason] Reason for banning
   * @returns {Promise<GuildMember>}
   * @example
<<<<<<< HEAD
   * // Ban a guild member
   * member.ban(7)
   *   .then(() => console.log(`Banned ${member.displayName}`))
=======
   * // ban a guild member
   * guildMember.ban({ days: 7, reason: 'They deserved it' })
   *   .then(console.log)
>>>>>>> d7c5baf7
   *   .catch(console.error);
   */
  ban(options) {
    return this.guild.members.ban(this, options);
  }

  /**
   * Fetches this GuildMember.
   * @returns {Promise<GuildMember>}
   */
  fetch() {
    return this.guild.members.fetch(this.id, true);
  }

  /**
   * When concatenated with a string, this automatically returns the user's mention instead of the GuildMember object.
   * @returns {string}
   * @example
   * // Logs: Hello from <@123456789012345678>!
   * console.log(`Hello from ${member}!`);
   */
  toString() {
    return `<@${this.nickname ? '!' : ''}${this.user.id}>`;
  }

  toJSON() {
    return super.toJSON({
      guild: 'guildID',
      user: 'userID',
      displayName: true,
      speaking: false,
      lastMessage: false,
      lastMessageID: false,
      roles: true,
    });
  }

  // These are here only for documentation purposes - they are implemented by TextBasedChannel
  /* eslint-disable no-empty-function */
  send() {}
}

TextBasedChannel.applyToClass(GuildMember);

<<<<<<< HEAD
GuildMember.prototype.hasPermissions = util.deprecate(GuildMember.prototype.hasPermissions,
  'GuildMember#hasPermissions is deprecated - use GuildMember#hasPermission, it now takes an array');
GuildMember.prototype.missingPermissions = util.deprecate(GuildMember.prototype.missingPermissions,
  'GuildMember#missingPermissions is deprecated - use GuildMember#permissions.missing, it now takes an array');

=======
>>>>>>> d7c5baf7
module.exports = GuildMember;<|MERGE_RESOLUTION|>--- conflicted
+++ resolved
@@ -8,12 +8,6 @@
 const { Error } = require('../errors');
 const GuildMemberRoleManager = require('../managers/GuildMemberRoleManager');
 const Permissions = require('../util/Permissions');
-<<<<<<< HEAD
-const Collection = require('../util/Collection');
-const { Presence } = require('./Presence');
-const util = require('util');
-=======
->>>>>>> d7c5baf7
 
 /**
  * Represents a member of a guild on Discord.
@@ -36,22 +30,29 @@
     this.guild = guild;
 
     /**
-<<<<<<< HEAD
-     * The user that this member instance Represents
-=======
      * The user that this guild member instance represents
->>>>>>> d7c5baf7
      * @type {User}
      * @name GuildMember#user
      */
     if (data.user) this.user = client.users.add(data.user, true);
 
     /**
-<<<<<<< HEAD
-     * The timestamp this member joined the guild at
-     * @type {number}
+     * The timestamp the member joined the guild at
+     * @type {?number}
      */
     this.joinedTimestamp = null;
+
+    /**
+     * The ID of the last message sent by the member in their guild, if one was sent
+     * @type {?Snowflake}
+     */
+    this.lastMessageID = null;
+
+    /**
+     * The ID of the channel for the last message sent by the member in their guild, if one was sent
+     * @type {?Snowflake}
+     */
+    this.lastMessageChannelID = null;
 
     /**
      * The timestamp of when the member used their Nitro boost on the guild, if it was used
@@ -59,87 +60,8 @@
      */
     this.premiumSinceTimestamp = null;
 
-    this._roles = [];
-    if (data) this.setup(data);
-=======
-     * The timestamp the member joined the guild at
-     * @type {?number}
-     */
-    this.joinedTimestamp = null;
->>>>>>> d7c5baf7
-
-    /**
-     * The ID of the last message sent by this member in their guild, if one was sent
-     * @type {?Snowflake}
-     */
-    this.lastMessageID = null;
-
-    /**
-<<<<<<< HEAD
-     * The Message object of the last message sent by this member in their guild, if one was sent
-     * @type {?Message}
-     */
-    this.lastMessage = null;
-
     /**
      * Whether the member has been removed from the guild
-     * @type {boolean}
-     */
-    this.deleted = false;
-  }
-
-  setup(data) {
-    /**
-     * Whether this member is deafened server-wide
-     * @type {boolean}
-     */
-    this.serverDeaf = data.deaf;
-
-    /**
-     * Whether this member is muted server-wide
-     * @type {boolean}
-     */
-    this.serverMute = data.mute;
-
-    /**
-     * Whether this member is self-muted
-     * @type {boolean}
-     */
-    this.selfMute = data.self_mute;
-
-    /**
-     * Whether this member is self-deafened
-     * @type {boolean}
-     */
-    this.selfDeaf = data.self_deaf;
-
-    /**
-     * Whether this member is streaming using "Go Live"
-     * @type {boolean}
-     */
-    this.selfStream = data.self_stream || false;
-
-    /**
-     * The voice session ID of this member, if any
-=======
-     * The ID of the channel for the last message sent by the member in their guild, if one was sent
->>>>>>> d7c5baf7
-     * @type {?Snowflake}
-     */
-    this.lastMessageChannelID = null;
-
-    /**
-     * The timestamp of when the member used their Nitro boost on the guild, if it was used
-     * @type {?number}
-     */
-    this.premiumSinceTimestamp = null;
-
-    /**
-<<<<<<< HEAD
-     * Whether this member is speaking and the client is in the same channel
-=======
-     * Whether the member has been removed from the guild
->>>>>>> d7c5baf7
      * @type {boolean}
      */
     this.deleted = false;
@@ -163,38 +85,6 @@
     if (data.roles) this._roles = data.roles;
   }
 
-<<<<<<< HEAD
-  /**
-   * The time this member joined the guild
-   * @type {?Date}
-   * @readonly
-   */
-  get joinedAt() {
-    return this.joinedTimestamp ? new Date(this.joinedTimestamp) : null;
-  }
-
-  /**
-   * The time of when the member used their Nitro boost on the guild, if it was used
-   * @type {?Date}
-   * @readonly
-   */
-  get premiumSince() {
-    return this.premiumSinceTimestamp ? new Date(this.premiumSinceTimestamp) : null;
-  }
-
-  /**
-   * The presence of this member
-   * @type {Presence}
-   * @readonly
-   */
-  get presence() {
-    return this.frozenPresence || this.guild.presences.get(this.id) || new Presence(undefined, this.client);
-  }
-
-  /**
-   * A list of roles that are applied to this member, mapped by the role ID
-   * @type {Collection<Snowflake, Role>}
-=======
   _clone() {
     const clone = super._clone();
     clone._roles = this._roles.slice();
@@ -213,7 +103,6 @@
   /**
    * A manager for the roles belonging to this member
    * @type {GuildMemberRoleManager}
->>>>>>> d7c5baf7
    * @readonly
    */
   get roles() {
@@ -221,13 +110,8 @@
   }
 
   /**
-<<<<<<< HEAD
-   * The role of this member with the highest position
-   * @type {Role}
-=======
    * The Message object of the last message sent by the member in their guild, if one was sent
    * @type {?Message}
->>>>>>> d7c5baf7
    * @readonly
    */
   get lastMessage() {
@@ -236,13 +120,8 @@
   }
 
   /**
-<<<<<<< HEAD
-   * The role of this member used to set their color
-   * @type {?Role}
-=======
    * The voice state of this member
    * @type {VoiceState}
->>>>>>> d7c5baf7
    * @readonly
    */
   get voice() {
@@ -250,30 +129,6 @@
   }
 
   /**
-<<<<<<< HEAD
-   * The displayed color of this member in base 10
-   * @type {number}
-   * @readonly
-   */
-  get displayColor() {
-    const role = this.colorRole;
-    return (role && role.color) || 0;
-  }
-
-  /**
-   * The displayed color of this member in hexadecimal
-   * @type {string}
-   * @readonly
-   */
-  get displayHexColor() {
-    const role = this.colorRole;
-    return (role && role.hexColor) || '#000000';
-  }
-
-  /**
-   * The role of this member used to hoist them in a separate category in the users list
-   * @type {?Role}
-=======
    * The time this member joined the guild
    * @type {?Date}
    * @readonly
@@ -285,7 +140,6 @@
   /**
    * The time of when the member used their Nitro boost on the guild, if it was used
    * @type {?Date}
->>>>>>> d7c5baf7
    * @readonly
    */
   get premiumSince() {
@@ -349,11 +203,7 @@
 
   /**
    * The overall set of permissions for this member, taking only roles into account
-<<<<<<< HEAD
-   * @type {Permissions}
-=======
    * @type {Readonly<Permissions>}
->>>>>>> d7c5baf7
    * @readonly
    */
   get permissions() {
@@ -362,12 +212,8 @@
   }
 
   /**
-<<<<<<< HEAD
-   * Whether this member is manageable in terms of role hierarchy by the client user
-=======
    * Whether the client user is above this user in the hierarchy, according to role position and guild ownership.
    * This is a prerequisite for many moderative actions.
->>>>>>> d7c5baf7
    * @type {boolean}
    * @readonly
    */
@@ -375,8 +221,8 @@
     if (this.user.id === this.guild.ownerID) return false;
     if (this.user.id === this.client.user.id) return false;
     if (this.client.user.id === this.guild.ownerID) return true;
-<<<<<<< HEAD
-    return this.guild.me.highestRole.comparePositionTo(this.highestRole) > 0;
+    if (!this.guild.me) throw new Error('GUILD_UNCACHED_ME');
+    return this.guild.me.roles.highest.comparePositionTo(this.roles.highest) > 0;
   }
 
   /**
@@ -389,22 +235,6 @@
   }
 
   /**
-=======
-    if (!this.guild.me) throw new Error('GUILD_UNCACHED_ME');
-    return this.guild.me.roles.highest.comparePositionTo(this.roles.highest) > 0;
-  }
-
-  /**
-   * Whether this member is kickable by the client user
-   * @type {boolean}
-   * @readonly
-   */
-  get kickable() {
-    return this.manageable && this.guild.me.permissions.has(Permissions.FLAGS.KICK_MEMBERS);
-  }
-
-  /**
->>>>>>> d7c5baf7
    * Whether this member is bannable by the client user
    * @type {boolean}
    * @readonly
@@ -414,7 +244,7 @@
   }
 
   /**
-   * Returns `channel.permissionsFor(guildMember)`. Returns permissions for this member in a guild channel,
+   * Returns `channel.permissionsFor(guildMember)`. Returns permissions for a member in a guild channel,
    * taking into account roles and permission overwrites.
    * @param {ChannelResolvable} channel The guild channel to use as context
    * @returns {Readonly<Permissions>}
@@ -428,54 +258,18 @@
   /**
    * Checks if any of this member's roles have a permission.
    * @param {PermissionResolvable} permission Permission(s) to check for
-<<<<<<< HEAD
-   * @param {boolean} [explicit=false] Whether to require the role to explicitly have the exact permission
-   * **(deprecated)**
-   * @param {boolean} [checkAdmin] Whether to allow the administrator permission to override
-   * (takes priority over `explicit`)
-   * @param {boolean} [checkOwner] Whether to allow being the guild's owner to override
-   * (takes priority over `explicit`)
-=======
    * @param {Object} [options] Options
    * @param {boolean} [options.checkAdmin=true] Whether to allow the administrator permission to override
    * @param {boolean} [options.checkOwner=true] Whether to allow being the guild's owner to override
->>>>>>> d7c5baf7
    * @returns {boolean}
    */
   hasPermission(permission, { checkAdmin = true, checkOwner = true } = {}) {
     if (checkOwner && this.user.id === this.guild.ownerID) return true;
-<<<<<<< HEAD
-    return this.roles.some(r => r.hasPermission(permission, undefined, checkAdmin));
-  }
-
-  /**
-   * Checks whether the roles of this member allows them to perform specific actions.
-   * @param {PermissionResolvable} permissions The permissions to check for
-   * @param {boolean} [explicit=false] Whether to require the member to explicitly have the exact permissions
-   * @returns {boolean}
-   * @deprecated
-   */
-  hasPermissions(permissions, explicit = false) {
-    if (!explicit && this.user.id === this.guild.ownerID) return true;
-    return this.hasPermission(permissions, explicit);
-  }
-
-  /**
-   * Checks whether the roles of this member allows them to perform specific actions, and lists any missing permissions.
-   * @param {PermissionResolvable} permissions The permissions to check for
-   * @param {boolean} [explicit=false] Whether to require the member to explicitly have the exact permissions
-   * @returns {PermissionResolvable}
-   */
-  missingPermissions(permissions, explicit = false) {
-    if (!(permissions instanceof Array)) permissions = [permissions];
-    return this.permissions.missing(permissions, explicit);
-=======
     return this.roles.cache.some(r => r.permissions.has(permission, checkAdmin));
->>>>>>> d7c5baf7
-  }
-
-  /**
-   * The data for editing this member.
+  }
+
+  /**
+   * The data for editing a guild member.
    * @typedef {Object} GuildMemberEditData
    * @property {string} [nick] The nickname to set for the member
    * @property {Collection<Snowflake, Role>|RoleResolvable[]} [roles] The roles or role IDs to apply
@@ -490,165 +284,12 @@
    * @param {GuildMemberEditData} data The data to edit the member with
    * @param {string} [reason] Reason for editing this user
    * @returns {Promise<GuildMember>}
-   * @example
-   * // Set a member's nickname and clear their roles
-   * message.member.edit({
-   *   nick: 'Cool Name',
-   *   roles: []
-   * })
-   *   .then(console.log)
-   *   .catch(console.error);
-   */
-<<<<<<< HEAD
-  edit(data, reason) {
-    return this.client.rest.methods.updateGuildMember(this, data, reason);
-  }
-
-  /**
-   * Mute/unmute this member.
-   * @param {boolean} mute Whether or not the member should be muted
-   * @param {string} [reason] Reason for muting or unmuting
-   * @returns {Promise<GuildMember>}
-   * @example
-   * // Mute a member with a reason
-   * message.member.setMute(true, 'It needed to be done')
-   *   .then(() => console.log(`Muted ${message.member.displayName}`)))
-   *   .catch(console.error);
-   */
-  setMute(mute, reason) {
-    return this.edit({ mute }, reason);
-  }
-
-  /**
-   * Deafen/undeafen this member.
-   * @param {boolean} deaf Whether or not the member should be deafened
-   * @param {string} [reason] Reason for deafening or undeafening
-   * @returns {Promise<GuildMember>}
-   * @example
-   * // Deafen a member
-   * message.member.setDeaf(true)
-   *   .then(() => console.log(`Deafened ${message.member.displayName}`))
-   *   .catch(console.error);
-   */
-  setDeaf(deaf, reason) {
-    return this.edit({ deaf }, reason);
-  }
-
-  /**
-   * Moves this member to the given channel.
-   * @param {ChannelResolvable|null} channel Channel to move the member to, or `null` if you want to kick them from
-   * voice
-   * @returns {Promise<GuildMember>}
-   * @example
-   * // Moves a member to a voice channel
-   * member.setVoiceChannel('174674066072928256')
-   *   .then(() => console.log(`Moved ${member.displayName}`))
-   *   .catch(console.error);
-   */
-  setVoiceChannel(channel) {
-    return this.edit({ channel });
-  }
-
-  /**
-   * Sets the roles applied to this member.
-   * @param {Collection<Snowflake, Role>|RoleResolvable[]} roles The roles or role IDs to apply
-   * @param {string} [reason] Reason for applying the roles
-   * @returns {Promise<GuildMember>}
-   * @example
-   * // Set the member's roles to a single role
-   * guildMember.setRoles(['391156570408615936'])
-   *   .then(console.log)
-   *   .catch(console.error);
-   * @example
-   * // Remove all of the member's roles
-   * guildMember.setRoles([])
-   *   .then(member => console.log(`${member.displayName} now has ${member.roles.size} roles`))
-   *   .catch(console.error);
-   */
-  setRoles(roles, reason) {
-    return this.edit({ roles }, reason);
-  }
-
-  /**
-   * Adds a single role to this member.
-   * @param {RoleResolvable} role The role or ID of the role to add
-   * @param {string} [reason] Reason for adding the role
-   * @returns {Promise<GuildMember>}
-   * @example
-   * // Give a role to a member
-   * message.member.addRole('193654001089118208')
-   *   .then(console.log)
-   *   .catch(console.error);
-   */
-  addRole(role, reason) {
-    if (!(role instanceof Role)) role = this.guild.roles.get(role);
-    if (!role) return Promise.reject(new TypeError('Supplied parameter was neither a Role nor a Snowflake.'));
-    return this.client.rest.methods.addMemberRole(this, role, reason);
-  }
-
-  /**
-   * Adds multiple roles to this member.
-   * @param {Collection<Snowflake, Role>|RoleResolvable[]} roles The roles or role IDs to add
-   * @param {string} [reason] Reason for adding the roles
-   * @returns {Promise<GuildMember>}
-   * @example
-   * // Gives a member a few roles
-   * message.member.addRoles(['193654001089118208', '369308579892690945'])
-   *   .then(console.log)
-   *   .catch(console.error);
-   */
-  addRoles(roles, reason) {
-    let allRoles;
-    if (roles instanceof Collection) {
-      allRoles = this._roles.slice();
-      for (const role of roles.values()) allRoles.push(role.id);
-    } else {
-      allRoles = this._roles.concat(roles);
-    }
-    return this.edit({ roles: allRoles }, reason);
-  }
-
-  /**
-   * Removes a single role from this member.
-   * @param {RoleResolvable} role The role or ID of the role to remove
-   * @param {string} [reason] Reason for removing the role
-   * @returns {Promise<GuildMember>}
-   * @example
-   * // Remove a role from a member
-   * message.member.removeRole('193654001089118208')
-   *   .then(console.log)
-   *   .catch(console.error);
-   */
-  removeRole(role, reason) {
-    if (!(role instanceof Role)) role = this.guild.roles.get(role);
-    if (!role) return Promise.reject(new TypeError('Supplied parameter was neither a Role nor a Snowflake.'));
-    return this.client.rest.methods.removeMemberRole(this, role, reason);
-  }
-
-  /**
-   * Removes multiple roles from this member.
-   * @param {Collection<Snowflake, Role>|RoleResolvable[]} roles The roles or role IDs to remove
-   * @param {string} [reason] Reason for removing the roles
-   * @returns {Promise<GuildMember>}
-   * @example
-   * // Removes a few roles from the member
-   * message.member.removeRoles(['193654001089118208', '369308579892690945'])
-   *   .then(console.log)
-   *   .catch(console.error);
-   */
-  removeRoles(roles, reason) {
-    const allRoles = this._roles.slice();
-    if (roles instanceof Collection) {
-      for (const role of roles.values()) {
-        const index = allRoles.indexOf(role.id);
-        if (index >= 0) allRoles.splice(index, 1);
-=======
+   */
   async edit(data, reason) {
     if (data.channel) {
       data.channel = this.guild.channels.resolve(data.channel);
       if (!data.channel || data.channel.type !== 'voice') {
         throw new Error('GUILD_VOICE_CHANNEL_RESOLVE');
->>>>>>> d7c5baf7
       }
       data.channel_id = data.channel.id;
       data.channel = undefined;
@@ -665,13 +306,6 @@
     } else {
       endpoint = endpoint.members(this.id);
     }
-<<<<<<< HEAD
-    return this.edit({ roles: allRoles }, reason);
-  }
-
-  /**
-   * Set the nickname for this member.
-=======
     await endpoint.patch({ data, reason });
 
     const clone = this._clone();
@@ -682,15 +316,9 @@
 
   /**
    * Sets the nickname for this member.
->>>>>>> d7c5baf7
    * @param {string} nick The nickname for the guild member
    * @param {string} [reason] Reason for setting the nickname
    * @returns {Promise<GuildMember>}
-   * @example
-   * // Update the member's nickname
-   * message.member.setNickname('Cool Name')
-   *   .then(console.log)
-   *   .catch(console.error);
    */
   setNickname(nick, reason) {
     return this.edit({ nick }, reason);
@@ -716,11 +344,6 @@
    * Kicks this member from the guild.
    * @param {string} [reason] Reason for kicking user
    * @returns {Promise<GuildMember>}
-   * @example
-   * // Kick a member
-   * member.kick()
-   *   .then(() => console.log(`Kicked ${member.displayName}`))
-   *   .catch(console.error);
    */
   kick(reason) {
     return this.client.api
@@ -731,27 +354,15 @@
   }
 
   /**
-<<<<<<< HEAD
-   * Ban this member.
-   * @param {Object|number|string} [options] Ban options. If a number, the number of days to delete messages for, if a
-   * string, the ban reason. Supplying an object allows you to do both.
-=======
    * Bans this guild member.
    * @param {Object} [options] Options for the ban
->>>>>>> d7c5baf7
    * @param {number} [options.days=0] Number of days of messages to delete
    * @param {string} [options.reason] Reason for banning
    * @returns {Promise<GuildMember>}
    * @example
-<<<<<<< HEAD
-   * // Ban a guild member
-   * member.ban(7)
-   *   .then(() => console.log(`Banned ${member.displayName}`))
-=======
    * // ban a guild member
    * guildMember.ban({ days: 7, reason: 'They deserved it' })
    *   .then(console.log)
->>>>>>> d7c5baf7
    *   .catch(console.error);
    */
   ban(options) {
@@ -796,12 +407,4 @@
 
 TextBasedChannel.applyToClass(GuildMember);
 
-<<<<<<< HEAD
-GuildMember.prototype.hasPermissions = util.deprecate(GuildMember.prototype.hasPermissions,
-  'GuildMember#hasPermissions is deprecated - use GuildMember#hasPermission, it now takes an array');
-GuildMember.prototype.missingPermissions = util.deprecate(GuildMember.prototype.missingPermissions,
-  'GuildMember#missingPermissions is deprecated - use GuildMember#permissions.missing, it now takes an array');
-
-=======
->>>>>>> d7c5baf7
 module.exports = GuildMember;